require File.dirname(__FILE__) + '/base'

describe RestClient do
	before do
		# reset the proxy for other tests
		RestClient.proxy = nil
	end
	
	context "public API" do
		it "GET" do
			RestClient::Request.should_receive(:execute).with(:method => :get, :url => 'http://some/resource', :headers => {}, :proxy => nil)
			RestClient.get('http://some/resource')
		end

		it "POST" do
			RestClient::Request.should_receive(:execute).with(:method => :post, :url => 'http://some/resource', :payload => 'payload', :headers => {}, :proxy => nil)
			RestClient.post('http://some/resource', 'payload')
		end

		it "PUT" do
			RestClient::Request.should_receive(:execute).with(:method => :put, :url => 'http://some/resource', :payload => 'payload', :headers => {}, :proxy => nil)
			RestClient.put('http://some/resource', 'payload')
		end

		it "DELETE" do
			RestClient::Request.should_receive(:execute).with(:method => :delete, :url => 'http://some/resource', :headers => {}, :proxy => nil)
			RestClient.delete('http://some/resource')
		end
	end

	context "logging" do
		after do
			RestClient.log = nil
		end

		it "gets the log source from the RESTCLIENT_LOG environment variable" do
			ENV.stub!(:[]).with('RESTCLIENT_LOG').and_return('from env')
			RestClient.log = 'from class method'
			RestClient.log.should == 'from env'
		end

		it "sets a destination for log output, used if no environment variable is set" do
			ENV.stub!(:[]).with('RESTCLIENT_LOG').and_return(nil)
			RestClient.log = 'from class method'
			RestClient.log.should == 'from class method'
		end

		it "returns nil (no logging) if neither are set (default)" do
			ENV.stub!(:[]).with('RESTCLIENT_LOG').and_return(nil)
			RestClient.log.should == nil
		end
	end
	
	context RestClient::Request do
		before do
			@request = RestClient::Request.new(:method => :put, :url => 'http://some/resource', :payload => 'payload')

			@uri = mock("uri")
			@uri.stub!(:request_uri).and_return('/resource')
			@uri.stub!(:host).and_return('some')
			@uri.stub!(:port).and_return(80)

			@net = mock("net::http base")
			@http = mock("net::http connection")
			Net::HTTP.stub!(:new).and_return(@net)
			@net.stub!(:start).and_yield(@http)
			@net.stub!(:use_ssl=)
		end

		it "requests xml mimetype" do
			@request.default_headers[:accept].should == 'application/xml'
		end

		it "decodes an uncompressed result body by passing it straight through" do
			@request.decode(nil, 'xyz').should == 'xyz'
		end

		it "decodes a gzip body" do
			@request.decode('gzip', "\037\213\b\b\006'\252H\000\003t\000\313T\317UH\257\312,HM\341\002\000G\242(\r\v\000\000\000").should == "i'm gziped\n"
		end

		it "decodes a deflated body" do
			@request.decode('deflate', "x\234+\316\317MUHIM\313I,IMQ(I\255(\001\000A\223\006\363").should == "some deflated text"
		end

		it "processes a successful result" do
			res = mock("result")
			res.stub!(:code).and_return("200")
			res.stub!(:body).and_return('body')
			res.stub!(:[]).with('content-encoding').and_return(nil)
			@request.process_result(res).should == 'body'
		end

		it "parses a url into a URI object" do
			URI.should_receive(:parse).with('http://example.com/resource')
			@request.parse_url('http://example.com/resource')
		end

		it "adds http:// to the front of resources specified in the syntax example.com/resource" do
			URI.should_receive(:parse).with('http://example.com/resource')
			@request.parse_url('example.com/resource')
		end

		it "extracts the username and password when parsing http://user:password@example.com/" do
			URI.stub!(:parse).and_return(mock('uri', :user => 'joe', :password => 'pass1'))
			@request.parse_url_with_auth('http://joe:pass1@example.com/resource')
			@request.user.should == 'joe'
			@request.password.should == 'pass1'
		end

		it "doesn't overwrite user and password (which may have already been set by the Resource constructor) if there is no user/password in the url" do
			URI.stub!(:parse).and_return(mock('uri', :user => nil, :password => nil))
			@request = RestClient::Request.new(:method => 'get', :url => 'example.com', :user => 'beth', :password => 'pass2')
			@request.parse_url_with_auth('http://example.com/resource')
			@request.user.should == 'beth'
			@request.password.should == 'pass2'
		end

		it "determines the Net::HTTP class to instantiate by the method name" do
			@request.net_http_class(:put).should == Net::HTTP::Put
		end

		it "merges user headers with the default headers" do
			@request.should_receive(:default_headers).and_return({ '1' => '2' })
			@request.make_headers('3' => '4').should == { '1' => '2', '3' => '4' }
		end

		it "prefers the user header when the same header exists in the defaults" do
			@request.should_receive(:default_headers).and_return({ '1' => '2' })
			@request.make_headers('1' => '3').should == { '1' => '3' }
		end

		it "converts header symbols from :content_type to 'Content-type'" do
			@request.should_receive(:default_headers).and_return({})
			@request.make_headers(:content_type => 'abc').should == { 'Content-type' => 'abc' }
		end

		it "executes by constructing the Net::HTTP object, headers, and payload and calling transmit" do
			@request.should_receive(:parse_url_with_auth).with('http://some/resource').and_return(@uri)
			klass = mock("net:http class")
			@request.should_receive(:net_http_class).with(:put).and_return(klass)
			klass.should_receive(:new).and_return('result')
			@request.should_receive(:transmit).with(@uri, 'result', 'payload')
			@request.execute_inner
		end

		it "transmits the request with Net::HTTP" do
			@http.should_receive(:request).with('req', 'payload')
			@request.should_receive(:process_result)
			@request.should_receive(:response_log)
			@request.transmit(@uri, 'req', 'payload')
		end

		it "uses SSL when the URI refers to a https address" do
			@uri.stub!(:is_a?).with(URI::HTTPS).and_return(true)
			@net.should_receive(:use_ssl=).with(true)
			@http.stub!(:request)
			@request.stub!(:process_result)
			@request.stub!(:response_log)
			@request.transmit(@uri, 'req', 'payload')
		end

		it "doesn't send nil payloads" do
			@http.should_receive(:request).with('req', '')
			@request.should_receive(:process_result)
			@request.stub!(:response_log)
			@request.transmit(@uri, 'req', nil)
		end

		it "passes non-hash payloads straight through" do
			@request.process_payload("x").should == "x"
		end

		it "converts a hash payload to urlencoded data" do
			@request.process_payload(:a => 'b c+d').should == "a=b%20c%2Bd"
		end

		it "accepts nested hashes in payload" do
			payload = @request.process_payload(:user => { :name => 'joe', :location => { :country => 'USA', :state => 'CA' }})
			payload.should include('user[name]=joe')
			payload.should include('user[location][country]=USA')
			payload.should include('user[location][state]=CA')
		end

		it "set urlencoded content_type header on hash payloads" do
			@request.process_payload(:a => 1)
			@request.headers[:content_type].should == 'application/x-www-form-urlencoded'
		end

		it "sets up the credentials prior to the request" do
			@http.stub!(:request)
			@request.stub!(:process_result)
			@request.stub!(:response_log)

			@request.stub!(:user).and_return('joe')
			@request.stub!(:password).and_return('mypass')
			@request.should_receive(:setup_credentials).with('req')

			@request.transmit(@uri, 'req', nil)
		end

		it "does not attempt to send any credentials if user is nil" do
			@request.stub!(:user).and_return(nil)
			req = mock("request")
			req.should_not_receive(:basic_auth)
			@request.setup_credentials(req)
		end

		it "setup credentials when there's a user" do
			@request.stub!(:user).and_return('joe')
			@request.stub!(:password).and_return('mypass')
			req = mock("request")
			req.should_receive(:basic_auth).with('joe', 'mypass')
			@request.setup_credentials(req)
		end

		it "catches EOFError and shows the more informative ServerBrokeConnection" do
			@http.stub!(:request).and_raise(EOFError)
			lambda { @request.transmit(@uri, 'req', nil) }.should raise_error(RestClient::ServerBrokeConnection)
		end

		it "execute calls execute_inner" do
			@request.should_receive(:execute_inner)
			@request.execute
		end

		it "class method execute wraps constructor" do
			req = mock("rest request")
			RestClient::Request.should_receive(:new).with(1 => 2).and_return(req)
			req.should_receive(:execute)
			RestClient::Request.execute(1 => 2)
		end

		it "raises a Redirect with the new location when the response is in the 30x range" do
			res = mock('response', :code => '301', :header => { 'Location' => 'http://new/resource' })
			lambda { @request.process_result(res) }.should raise_error(RestClient::Redirect) { |e| e.url.should == 'http://new/resource'}
		end

		it "handles redirects with relative paths" do
			res = mock('response', :code => '301', :header => { 'Location' => 'index' })
			lambda { @request.process_result(res) }.should raise_error(RestClient::Redirect) { |e| e.url.should == 'http://some/index' }
		end

		it "handles redirects with absolute paths" do
			@request.instance_variable_set('@url', 'http://some/place/else')
			res = mock('response', :code => '301', :header => { 'Location' => '/index' })
			lambda { @request.process_result(res) }.should raise_error(RestClient::Redirect) { |e| e.url.should == 'http://some/index' }
		end

		it "raises Unauthorized when the response is 401" do
			res = mock('response', :code => '401')
			lambda { @request.process_result(res) }.should raise_error(RestClient::Unauthorized)
		end

		it "raises ResourceNotFound when the response is 404" do
			res = mock('response', :code => '404')
			lambda { @request.process_result(res) }.should raise_error(RestClient::ResourceNotFound)
		end

		it "raises RequestFailed otherwise" do
			res = mock('response', :code => '500')
			lambda { @request.process_result(res) }.should raise_error(RestClient::RequestFailed)
		end
<<<<<<< HEAD
		
		it "sets proxy based on initializer argument" do
			RestClient::Request.new(
				:method => :get, 
				:proxy => "http://test.com/", 
				:url => "http://google.com/"
			).proxy.should == "http://test.com/"
		end
		
		it "uses an http proxy if a proxy url is given" do
			RestClient.proxy = 'http://test.com/'
			RestClient::Request.should_receive(:execute).with(:method => :get, :url => 'http://some/resource', :headers => {}, :proxy => 'http://test.com/')
			RestClient.get('http://some/resource')
		end
		
		it "creates a proxy class if a proxy url is given" do
			@http.should_receive(:request).with(@net, '')
			Net::HTTP::Get.stub!(:new).and_return(@net)

			proxy = stub(:proxy_class)
			proxy.should_receive(:new).with('google.com', 80).and_return(@net)
			
			Net::HTTP.should_receive(:Proxy).with('test.com', 80, nil, nil).and_return(proxy)
			request = RestClient::Request.new(
				:method => :get, 
				:proxy => "http://test.com/", 
				:url => "http://google.com/"
			)

			request.stub!(:process_result)
			request.execute
=======

		it "logs a get request" do
			RestClient::Request.new(:method => :get, :url => 'http://url').request_log.should ==
			'RestClient.get "http://url"'
		end

		it "logs a post request with a small payload" do
			RestClient::Request.new(:method => :post, :url => 'http://url', :payload => 'foo').request_log.should ==
			'RestClient.post "http://url", "foo"'
		end

		it "logs a post request with a large payload" do
			RestClient::Request.new(:method => :post, :url => 'http://url', :payload => ('x' * 1000)).request_log.should ==
			'RestClient.post "http://url", "(1000 byte payload)"'
		end

		it "logs input headers as a hash" do
			RestClient::Request.new(:method => :get, :url => 'http://url', :headers => { :accept => 'text/plain' }).request_log.should ==
			'RestClient.get "http://url", :accept=>"text/plain"'
		end

		it "logs a response including the status code, content type, and result body size in bytes" do
			res = mock('result', :code => '200', :class => Net::HTTPOK, :body => 'abcd')
			res.stub!(:[]).with('Content-type').and_return('text/html')
			@request.response_log(res).should == "# => 200 OK | text/html 4 bytes"
		end

		it "logs a response with a nil Content-type" do
			res = mock('result', :code => '200', :class => Net::HTTPOK, :body => 'abcd')
			res.stub!(:[]).with('Content-type').and_return(nil)
			@request.response_log(res).should == "# => 200 OK |  4 bytes"
		end

		it "strips the charset from the response content type" do
			res = mock('result', :code => '200', :class => Net::HTTPOK, :body => 'abcd')
			res.stub!(:[]).with('Content-type').and_return('text/html; charset=utf-8')
			@request.response_log(res).should == "# => 200 OK | text/html 4 bytes"
		end

		it "displays the log to stdout" do
			RestClient.stub!(:log).and_return('stdout')
			STDOUT.should_receive(:puts).with('xyz')
			@request.display_log('xyz')
		end

		it "displays the log to stderr" do
			RestClient.stub!(:log).and_return('stderr')
			STDERR.should_receive(:puts).with('xyz')
			@request.display_log('xyz')
		end

		it "append the log to the requested filename" do
			RestClient.stub!(:log).and_return('/tmp/restclient.log')
			f = mock('file handle')
			File.should_receive(:open).with('/tmp/restclient.log', 'a').and_yield(f)
			f.should_receive(:puts).with('xyz')
			@request.display_log('xyz')
>>>>>>> ff041a5e
		end
	end
end<|MERGE_RESOLUTION|>--- conflicted
+++ resolved
@@ -261,7 +261,6 @@
 			res = mock('response', :code => '500')
 			lambda { @request.process_result(res) }.should raise_error(RestClient::RequestFailed)
 		end
-<<<<<<< HEAD
 		
 		it "sets proxy based on initializer argument" do
 			RestClient::Request.new(
@@ -293,7 +292,7 @@
 
 			request.stub!(:process_result)
 			request.execute
-=======
+		end
 
 		it "logs a get request" do
 			RestClient::Request.new(:method => :get, :url => 'http://url').request_log.should ==
@@ -324,7 +323,7 @@
 		it "logs a response with a nil Content-type" do
 			res = mock('result', :code => '200', :class => Net::HTTPOK, :body => 'abcd')
 			res.stub!(:[]).with('Content-type').and_return(nil)
-			@request.response_log(res).should == "# => 200 OK |  4 bytes"
+			@request.response_log(res).should == "# => 200 OK |	 4 bytes"
 		end
 
 		it "strips the charset from the response content type" do
@@ -351,7 +350,6 @@
 			File.should_receive(:open).with('/tmp/restclient.log', 'a').and_yield(f)
 			f.should_receive(:puts).with('xyz')
 			@request.display_log('xyz')
->>>>>>> ff041a5e
 		end
 	end
 end