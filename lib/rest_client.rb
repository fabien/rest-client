--- conflicted
+++ resolved
@@ -64,13 +64,10 @@
 			:headers => headers, 
 			:proxy => proxy)
 	end
-<<<<<<< HEAD
 	
 	class <<self
 		attr_accessor :proxy
 	end
-	
-=======
 
 	# Print log of RestClient calls.  Value can be stdout, stderr, or a filename.
 	# You can also configure logging by the environment variable RESTCLIENT_LOG.
@@ -84,7 +81,6 @@
 		nil
 	end
 
->>>>>>> ff041a5e
 	# Internal class used to build and execute the request.
 	class Request
 		attr_reader :method, :url, :payload, :headers, :user, :password, :proxy
